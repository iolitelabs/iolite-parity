// Copyright 2015, 2016 Ethcore (UK) Ltd.
// This file is part of Parity.

// Parity is free software: you can redistribute it and/or modify
// it under the terms of the GNU General Public License as published by
// the Free Software Foundation, either version 3 of the License, or
// (at your option) any later version.

// Parity is distributed in the hope that it will be useful,
// but WITHOUT ANY WARRANTY; without even the implied warranty of
// MERCHANTABILITY or FITNESS FOR A PARTICULAR PURPOSE.  See the
// GNU General Public License for more details.

// You should have received a copy of the GNU General Public License
// along with Parity.  If not, see <http://www.gnu.org/licenses/>.

pub mod helpers;
pub mod snapshot;
mod chain;
<<<<<<< HEAD

#[cfg(feature = "ipc")]
=======
mod consensus;
>>>>>>> 46ccb4b9
mod rpc;<|MERGE_RESOLUTION|>--- conflicted
+++ resolved
@@ -17,10 +17,7 @@
 pub mod helpers;
 pub mod snapshot;
 mod chain;
-<<<<<<< HEAD
+mod consensus;
 
 #[cfg(feature = "ipc")]
-=======
-mod consensus;
->>>>>>> 46ccb4b9
 mod rpc;