--- conflicted
+++ resolved
@@ -96,15 +96,6 @@
 pub mod transaction;
 pub mod receipt;
 pub mod denominations;
-<<<<<<< HEAD
-pub mod eth;
-
-pub mod sync;
-
-#[test]
-fn it_works() {
-}
-=======
 pub mod null_engine;
 pub mod evm_schedule;
 pub mod builtin;
@@ -113,4 +104,6 @@
 pub mod views;
 pub mod blockchain;
 pub mod extras;
->>>>>>> 3659183e
+
+pub mod eth;
+pub mod sync;